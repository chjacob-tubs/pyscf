--- conflicted
+++ resolved
@@ -164,16 +164,6 @@
     '''augmented hessian for Newton Raphson'''
     return newton_ah.newton(mf)
 
-<<<<<<< HEAD
-def fast_newton(mf):
-    mf0 = density_fit(mf)
-    mf0.conv_tol = .1
-    mf0.kernel()
-    mf1 = density_fit(newton(mf))
-    mf1._cderi = mf0._cderi
-    mf1._naoaux = mf0._naoaux
-    mf1.kernel(mf0.mo_coeff, mf0.mo_occ)
-=======
 def fast_newton(mf, mo_coeff=None, mo_occ=None, dm0=None):
     if dm0 is not None:
         mf1 = density_fit(newton(mf))
@@ -189,7 +179,6 @@
     else:
         mf1 = density_fit(newton(mf))
         mf1.kernel(mo_coeff, mo_occ)
->>>>>>> 2008e72b
     #return mf.kernel(mf1.make_rdm1())
     mf.mo_occ = mf1.mo_occ
     mf.mo_energy = mf1.mo_energy
@@ -201,11 +190,7 @@
 def fast_scf(mf):
     from pyscf.lib import logger
     logger.warn(mf, 'NOTE the  fast_scf  function will be removed in the recent updates. '
-<<<<<<< HEAD
-                'Use function fast_newton instead')
-=======
                 'Use the fast_newton instead')
->>>>>>> 2008e72b
     return fast_newton(mf)
 
 
